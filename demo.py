# Import ica function
from ica import ica1
import numpy as np
import matplotlib.pyplot as plt
import time

<<<<<<< HEAD
# Define matrix dimensions
Nobs = 1000 # Number of observation
Nvars = 50000 # Number of variables
Ncomp = 100 # Number of components
=======
>>>>>>> 554ef5bc

def main():
    # Define matrix dimensions
    Nobs = 1000 # Number of observation
    Nvars = 50000 # Number of variables
    Ncomp = 100 # Number of components

    # Simulated true sources
    S_true = np.random.logistic(0,1,(Ncomp,Nvars))
    # Simulated true mixing
    A_true = np.random.normal(0,1,(Nobs,Ncomp))
    # X = AS
    X = np.dot(A_true,S_true)
    # add some noise
    X = X + np.random.normal(0,1,X.shape)
    # apply ICA on X and ask for 2 components

    model = ica1(Ncomp)
    
    start = time.time()
    A,S = model.fit(X)
    total = time.time() - start
    print('total time: {}'.format(total))
    # compare if our estimates are accurate
    # correlate A with Atrue and take 
    aCorr = np.abs(np.corrcoef(A.T,A_true.T)[:Ncomp,Ncomp:]).max(axis = 0).mean()
    sCorr = np.abs(np.corrcoef(S,S_true)[:Ncomp,Ncomp:]).max(axis = 0).mean()

    print "Accuracy of estimated sources: %.2f"%sCorr
    print "Accuracy of estimated mixing: %.2f"%aCorr

if __name__=="__main__":
    main()<|MERGE_RESOLUTION|>--- conflicted
+++ resolved
@@ -3,14 +3,6 @@
 import numpy as np
 import matplotlib.pyplot as plt
 import time
-
-<<<<<<< HEAD
-# Define matrix dimensions
-Nobs = 1000 # Number of observation
-Nvars = 50000 # Number of variables
-Ncomp = 100 # Number of components
-=======
->>>>>>> 554ef5bc
 
 def main():
     # Define matrix dimensions
