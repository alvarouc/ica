--- conflicted
+++ resolved
@@ -60,33 +60,22 @@
     dewhite : dewhitening matrix (X = np.dot(dewhite,Xwhite))
     """
     x2d_demean = x2d - x2d.mean(axis=1).reshape((-1, 1))
-<<<<<<< HEAD
-    samples, features = x2d_demean.shape
-    M = min((samples, features))
-    if samples > features:
-        cov = dot(x2d_demean.T, x2d_demean) / (x2d.shape[0] - 1)
-        w, v = eigh(cov, eigvals=(M-n_comp, M-1))
+    NSUB, NVOX = x2d_demean.shape
+    if NSUB > NVOX:
+        cov = dot(x2d_demean.T, x2d_demean) / (NSUB - 1)
+        w, v = eigh(cov, eigvals=(NVOX - n_comp, NVOX - 1))
         D, Di = diagsqrts(w)
         u = dot(dot(x2d_demean, v), Di)
         x_white = v.T
         white = dot(Di, u.T)
         dewhite = dot(u, D)
     else:
-        cov = dot(x2d_demean, x2d_demean.T) / (x2d.shape[1] - 1)
-        w, u = eigh(cov, eigvals=(M-n_comp, M-1))
-        D, Di = diagsqrts(w)        
+        cov = dot(x2d_demean, x2d_demean.T) / (NVOX - 1)
+        w, u = eigh(cov, eigvals=(NSUB - n_comp, NSUB - 1))
+        D, Di = diagsqrts(w)
         white = dot(Di, u.T)
         x_white = dot(white, x2d_demean)
         dewhite = dot(u, D)
-=======
-    cov = dot(x2d_demean, x2d_demean.T) / (NVOX - 1)
-    w, v = eigh(cov, eigvals=(NSUB - n_comp, NSUB - 1))
-    D = np.diag(1. / (np.sqrt(w)))
-    white = dot(D, v.T)
-    D = np.diag(np.sqrt(w))
-    dewhite = dot(v, D)
-    x_white = dot(white, x2d)
->>>>>>> f24d2556
     return (x_white, white, dewhite)
 
 
